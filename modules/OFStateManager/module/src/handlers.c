/****************************************************************
 *
 *        Copyright 2013, Big Switch Networks, Inc.
 *
 * Licensed under the Eclipse Public License, Version 1.0 (the
 * "License"); you may not use this file except in compliance
 * with the License. You may obtain a copy of the License at
 *
 *        http://www.eclipse.org/legal/epl-v10.html
 *
 * Unless required by applicable law or agreed to in writing,
 * software distributed under the License is distributed on an
 * "AS IS" BASIS, WITHOUT WARRANTIES OR CONDITIONS OF ANY KIND,
 * either express or implied. See the License for the specific
 * language governing permissions and limitations under the
 * License.
 *
 ****************************************************************/

/**
 * @file
 * @brief First line of defense against OpenFlow messages
 *
 * See detailed documentation in the Indigo architecture headers.
 */

#include "ofstatemanager_log.h"

#include <OFStateManager/ofstatemanager_config.h>
#include <OFConnectionManager/ofconnectionmanager.h>
#include <indigo/indigo.h>
#include <indigo/of_state_manager.h>
#include <indigo/port_manager.h>
#include <indigo/forwarding.h>
#include <loci/loci.h>
#include <loci/loci_obj_dump.h>
#include "ofstatemanager_decs.h"
#include "ofstatemanager_int.h"
#include "handlers.h"
#include "ft.h"
#include "table.h"

static void
flow_mod_err_msg_send(indigo_error_t indigo_err, of_version_t ver,
                      indigo_cxn_id_t cxn_id, of_flow_modify_t *flow_mod);

/****************************************************************
 *
 * Message handling
 *
 ****************************************************************/

/**
 * Function for unhandled message
 */
void
ind_core_unhandled_message(of_object_t *obj, indigo_cxn_id_t cxn_id)
{
    LOG_WARN("Unhandled message %s from cxn %d.",
             of_object_id_str[obj->object_id], cxn_id);

    /* Generate error message */
    indigo_cxn_send_error_reply(cxn_id, obj,
                                OF_ERROR_TYPE_BAD_REQUEST,
                                OF_REQUEST_FAILED_BAD_TYPE);
}

/****************************************************************/

/**
 * Handle a packet_out message
 * @param cxn_id Connection handler for the owning connection
 * @param _obj Generic type object for the message to be coerced
 * @returns Error code
 *
 * Note: Ownership of the message is not transferred, so data from obj
 * should be copied.
 */

void
ind_core_packet_out_handler(of_object_t *_obj, indigo_cxn_id_t cxn_id)
{
    of_packet_out_t *obj = _obj;

    (void)indigo_fwd_packet_out(obj);
}

/****************************************************************/

/**
 * Handle a port_mod message
 * @param cxn_id Connection handler for the owning connection
 * @param _obj Generic type object for the message to be coerced
 * @returns Error code
 */

void
ind_core_port_mod_handler(of_object_t *_obj, indigo_cxn_id_t cxn_id)
{
    of_port_mod_t *obj = _obj;
    indigo_error_t rv;

    rv = indigo_port_modify(obj);
    if (rv != INDIGO_ERROR_NONE) {
        of_version_t ver = obj->version;
        of_port_no_t port_no;

        of_port_mod_port_no_get(obj, &port_no);
        LOG_ERROR("Failed to modify port %u: %s", port_no, indigo_strerror(rv));

        indigo_cxn_send_error_reply(
                cxn_id, obj,
                OF_ERROR_TYPE_PORT_MOD_FAILED_BY_VERSION(ver),
                OF_PORT_MOD_FAILED_BAD_PORT);
    }
}

/****************************************************************/

/**
 * Handle a port_stats_request message
 * @param cxn_id Connection handler for the owning connection
 * @param _obj Generic type object for the message to be coerced
 * @returns Error code
 */

void
ind_core_port_stats_request_handler(of_object_t *_obj, indigo_cxn_id_t cxn_id)
{
    of_port_stats_request_t *obj = _obj;
    of_port_stats_reply_t *reply;
    indigo_error_t rv;
    uint32_t xid = 0;

    rv = indigo_port_stats_get(obj, &reply);
    if (rv == INDIGO_ERROR_NONE) {
        /* Set the XID to match the request */
        of_port_stats_request_xid_get(obj, &xid);
        of_port_stats_reply_xid_set(reply, xid);

        indigo_cxn_send_controller_message(cxn_id, reply);
    } else {
        of_port_no_t port_no;
        of_port_stats_request_port_no_get(obj, &port_no);

        LOG_ERROR("Failed to get stats for port %u: %s",
                  port_no, indigo_strerror(rv));
        /* @todo sending type 0, code 0 error message */
        indigo_cxn_send_error_reply(cxn_id, obj, 0, 0);
    }
}

/****************************************************************/

/**
 * Handle a queue_get_config_request message
 * @param cxn_id Connection handler for the owning connection
 * @param _obj Generic type object for the message to be coerced
 * @returns Error code
 */

void
ind_core_queue_get_config_request_handler(of_object_t *_obj,
                                          indigo_cxn_id_t cxn_id)
{
    of_queue_get_config_request_t *obj = _obj;
    of_queue_get_config_reply_t *reply;
    indigo_error_t rv;
    uint32_t xid;
    of_port_no_t port;

    of_queue_get_config_request_xid_get(obj, &xid);
    of_queue_get_config_request_port_get(obj, &port);

    rv = indigo_port_queue_config_get(obj, &reply);
    if (rv == INDIGO_ERROR_NONE) {
        of_queue_get_config_reply_xid_set(reply, xid);
        of_queue_get_config_reply_port_set(reply, port);

        indigo_cxn_send_controller_message(cxn_id, reply);
    } else {
        uint32_t queue_id;
        of_queue_stats_request_queue_id_get(obj, &queue_id);
        LOG_ERROR("Failed to get config for queue %u on port %u: %s",
                  queue_id, port, indigo_strerror(rv));
        /* @todo sending type 0, code 0 error message */
        indigo_cxn_send_error_reply(cxn_id, obj, 0, 0);
    }
}

/****************************************************************/

/**
 * Handle a queue_stats_request message
 * @param cxn_id Connection handler for the owning connection
 * @param _obj Generic type object for the message to be coerced
 * @returns Error code
 */

void
ind_core_queue_stats_request_handler(of_object_t *_obj, indigo_cxn_id_t cxn_id)
{
    of_queue_stats_request_t *obj = _obj;
    of_queue_stats_reply_t *reply;
    uint32_t xid;
    indigo_error_t rv;

    of_queue_stats_request_xid_get(obj, &xid);

    rv = indigo_port_queue_stats_get(obj, &reply);
    if (rv == INDIGO_ERROR_NONE) {
        /* Set the XID to match the request */
        of_queue_stats_reply_xid_set(reply, xid);

        indigo_cxn_send_controller_message(cxn_id, reply);
    } else {
        of_port_no_t port_no;
        uint32_t queue_id;
        of_queue_stats_request_port_no_get(obj, &port_no);
        of_queue_stats_request_queue_id_get(obj, &queue_id);
        LOG_ERROR("Failed to get stats for queue %u on port %u: %s",
                  queue_id, port_no, indigo_strerror(rv));
        /* @todo sending type 0, code 0 error message */
        indigo_cxn_send_error_reply(cxn_id, obj, 0, 0);
    }
}

/****************************************************************/

static indigo_error_t
flow_mod_setup_query(of_flow_modify_t *obj, /* Works with add, mod, del */
                     of_meta_match_t *query,
                     int query_mode,
                     int force_wildcard_port)
{
    INDIGO_MEM_SET(query, 0, sizeof(*query));
    if (obj->version > OF_VERSION_1_0) {
        of_flow_modify_table_id_get(obj, &query->table_id);
    } else {
        query->table_id = TABLE_ID_ANY;
    }
    if (of_flow_modify_match_get(obj, &(query->match)) < 0) {
        LOG_ERROR("Failed to extract match from flow");
        return INDIGO_ERROR_UNKNOWN;
    }
    query->mode = query_mode;
    if ((query_mode == OF_MATCH_STRICT) || (query_mode == OF_MATCH_OVERLAP)) {
        query->check_priority = 1;
        of_flow_add_priority_get(obj, &(query->priority));
    }
    if (force_wildcard_port) {
        query->out_port = OF_PORT_DEST_WILDCARD;
    } else {
        /* Could check object_id is delete or delete_strict */
        of_flow_add_out_port_get(obj, &(query->out_port));
    }
    if (query_mode != OF_MATCH_OVERLAP && obj->version >= OF_VERSION_1_1) {
        of_flow_add_cookie_get(obj, &query->cookie);
        of_flow_add_cookie_mask_get(obj, &query->cookie_mask);
    }

    return INDIGO_ERROR_NONE;
}

/**
 * @brief Check if overlap is found with the flow modify object
 *
 * Return 1 if overlap found, 0 if not found, <0 on error
 */

static int
overlap_found(of_flow_modify_t *obj)
{
    ft_entry_t *entry;
    list_links_t *cur, *next;
    of_meta_match_t query;

    _TRY(flow_mod_setup_query(obj, &query, OF_MATCH_OVERLAP, 1));

    FT_ITER(ind_core_ft, entry, cur, next) {
        if (ft_entry_meta_match(&query, entry)) {
            return 1;
        }
    }

    return 0;
}

static indigo_flow_id_t
flow_id_next(void)
{
    static indigo_flow_id_t next_flow_id = 1;

    indigo_flow_id_t result = next_flow_id;

    if (++next_flow_id == 0)  next_flow_id = 1;

    return (result);
}

/**
 * Handle a flow_add message
 * @param cxn_id Connection handler for the owning connection
 * @param _obj Generic type object for the message to be coerced
 * @returns Error code
 */

void
ind_core_flow_add_handler(of_object_t *_obj, indigo_cxn_id_t cxn_id)
{
    indigo_error_t rv = INDIGO_ERROR_NONE;
    of_flow_modify_t *obj = _obj; /* Coerce to flow_modify object */
    of_meta_match_t query;
    uint16_t flags;
    of_version_t ver;
    uint32_t xid = 0;
    ft_entry_t        *entry = 0;
    indigo_flow_id_t  flow_id;
    uint16_t idle_timeout, hard_timeout;
    uint8_t table_id;

    ver = obj->version;

    of_flow_modify_flags_get(obj, &flags);
    of_flow_modify_xid_get(obj, &xid);
    of_flow_modify_idle_timeout_get(obj, &idle_timeout);
    of_flow_modify_hard_timeout_get(obj, &hard_timeout);

    if (flags & OF_FLOW_MOD_FLAG_CHECK_OVERLAP_BY_VERSION(ver)) {
        if (overlap_found(obj)) {
            LOG_TRACE("Overlap found when adding flow");
            indigo_cxn_send_error_reply(
                    cxn_id, obj,
                    OF_ERROR_TYPE_FLOW_MOD_FAILED_BY_VERSION(ver),
                    OF_FLOW_MOD_FAILED_OVERLAP_BY_VERSION(ver));
            return;
        }
    }

    if ((flags & OF_FLOW_MOD_FLAG_EMERG_BY_VERSION(ver)) &&
        (idle_timeout != 0 || hard_timeout != 0)) {
        LOG_TRACE("Attempted to set timeout on an emergency flow");
        indigo_cxn_send_error_reply(
                cxn_id, obj,
                OF_ERROR_TYPE_FLOW_MOD_FAILED_BY_VERSION(ver),
                OF_FLOW_MOD_FAILED_BAD_EMERG_TIMEOUT_BY_VERSION(ver));
        return;
    }

    /* Search table; if match found, replace entry */
    rv = flow_mod_setup_query(obj, &query, OF_MATCH_STRICT, 1);
    if (rv != INDIGO_ERROR_NONE) {
        /* TODO send error */
        return;
    }

    if (ft_strict_match(ind_core_ft, &query, &entry) == INDIGO_ERROR_NONE) {
<<<<<<< HEAD
        ind_core_flow_entry_delete(entry, INDIGO_FLOW_REMOVED_OVERWRITE, cxn_id);
=======
        if (obj->version == OF_VERSION_1_0) {
            /* Delete existing flow */
            ind_core_flow_entry_delete(entry, INDIGO_FLOW_REMOVED_OVERWRITE);
        } else {
            /* Overwrite existing flow */
            LOG_TRACE("Overwriting existing flow");
            ind_core_table_t *table = ind_core_table_get(entry->table_id);
            if (table != NULL) {
                rv = table->ops->entry_modify(table->priv, entry->priv, obj);
            } else {
                rv = indigo_fwd_flow_modify(entry->id, obj);
            }

            if (rv == INDIGO_ERROR_NONE) {
                ft_overwrite(ind_core_ft, entry, obj);
            } else {
                LOG_ERROR("Error from Forwarding while modifying flow: %d",
                          indigo_strerror(rv));
                flow_mod_err_msg_send(rv, obj->version, cxn_id, obj);
            }

            return;
        }
>>>>>>> 210438e5
    }

    /* No match found, add as normal */
    LOG_TRACE("Adding new flow");

    flow_id = flow_id_next();

    rv = ft_add(ind_core_ft, flow_id, obj, &entry);
    if (rv != INDIGO_ERROR_NONE) {
        LOG_ERROR("Failed to insert flow in OFStateManager flowtable: %s",
                  indigo_strerror(rv));
        /* TODO send error */
        return;
    }

    table_id = 0;
    if (obj->version >= OF_VERSION_1_1) {
        of_flow_add_table_id_get(obj, &table_id);
    }

    ind_core_table_t *table = ind_core_table_get(table_id);
    if (table != NULL) {
        rv = table->ops->entry_create(table->priv, cxn_id,
                                      obj, flow_id, &entry->priv);
    } else {
        rv = indigo_fwd_flow_create(flow_id, (of_flow_add_t *)obj, &table_id);
    }

    if (rv == INDIGO_ERROR_NONE) {
        LOG_TRACE("Flow table now has %d entries",
                  ind_core_ft->current_count);
        entry->table_id = table_id;
    } else { /* Error during insertion at forwarding layer */
       uint32_t xid;

       LOG_ERROR("Error from Forwarding while inserting flow: %s",
                 indigo_strerror(rv));
       debug_counter_inc(&ft_forwarding_add_error_counter);

       of_flow_add_xid_get(obj, &xid);
       flow_mod_err_msg_send(rv, obj->version, cxn_id,
                             (of_flow_modify_t *)obj);

       /* Free entry in local flow table */
       ft_delete(ind_core_ft, entry);
    }
}

/**
 * Translate the error status into the correct error code for the given
 * OpenFlow version, and send the error message to the controller.
 *
 * WARNING: we only generate 1.0 and 1.3 errors; 
 * 1.1 and 1.2 errors will be mapped to 1.0 errors.
 *
 * @param indigo_err Error status
 * @param ver OpenFlow version
 * @param cxn_id Connection to send to
 * @param flow_mod Request that failed
 */
static void
flow_mod_err_msg_send(indigo_error_t indigo_err, of_version_t ver,
                      indigo_cxn_id_t cxn_id, of_flow_modify_t *flow_mod)
{
    unsigned char errmsgf = 0;
    uint16_t type;
    uint16_t code;
    uint32_t xid;

    of_flow_modify_xid_get(flow_mod, &xid);

    if (ver >= OF_VERSION_1_3) {
        switch (indigo_err) {
        case INDIGO_ERROR_NONE:
            break;

        case INDIGO_ERROR_RESOURCE:  /* fall-through */
        case INDIGO_ERROR_TABLE_FULL:
            type = OF_ERROR_TYPE_FLOW_MOD_FAILED_BY_VERSION(ver);
            code = OF_FLOW_MOD_FAILED_TABLE_FULL_BY_VERSION(ver);
            errmsgf = 1;
            break;

        case INDIGO_ERROR_BAD_MATCH:
            type = OF_ERROR_TYPE_BAD_MATCH_BY_VERSION(ver);
            /* @fixme generate proper code instead of hardcoding */
            code = OF_MATCH_FAILED_BAD_TYPE_BY_VERSION(ver);
            errmsgf = 1;
            break;

        case INDIGO_ERROR_BAD_INSTRUCTION:
            type = OF_ERROR_TYPE_BAD_INSTRUCTION_BY_VERSION(ver);
            /* @fixme generate proper code instead of hardcoding */
            code = OF_INSTRUCTION_FAILED_UNKNOWN_INST_BY_VERSION(ver);
            errmsgf = 1;
            break;

        case INDIGO_ERROR_BAD_ACTION:
            type = OF_ERROR_TYPE_BAD_ACTION_BY_VERSION(ver);
            /* @fixme generate proper code instead of hardcoding */
            code = OF_ACTION_FAILED_BAD_TYPE_BY_VERSION(ver);
            errmsgf = 1;
            break;

        case INDIGO_ERROR_BAD_TABLE_ID:
            type = OF_ERROR_TYPE_FLOW_MOD_FAILED_BY_VERSION(ver);
            code = OF_FLOW_MOD_FAILED_BAD_TABLE_ID_BY_VERSION(ver);
            errmsgf = 1;
            break;

        case INDIGO_ERROR_NOT_SUPPORTED:  /* fall-through */
        default:
            type = OF_ERROR_TYPE_FLOW_MOD_FAILED_BY_VERSION(ver);
            code = OF_FLOW_MOD_FAILED_UNKNOWN_BY_VERSION(ver);
            errmsgf = 1;
        }
    } else {
        /* @fixme only valid for 1.0 */
        type = OF_ERROR_TYPE_FLOW_MOD_FAILED_BY_VERSION(ver);
        switch (indigo_err) {
        case INDIGO_ERROR_NONE:
            break;
 
        case INDIGO_ERROR_RESOURCE:  /* fall-through */
        case INDIGO_ERROR_TABLE_FULL:
            code = OF_FLOW_MOD_FAILED_ALL_TABLES_FULL_BY_VERSION(ver);
            errmsgf = 1;
            break;
 
        case INDIGO_ERROR_NOT_SUPPORTED:    /* fall-through */
        case INDIGO_ERROR_BAD_MATCH:        /* fall-through */
        case INDIGO_ERROR_BAD_INSTRUCTION:  /* fall-through */
        case INDIGO_ERROR_BAD_ACTION:       /* fall-through */
        case INDIGO_ERROR_BAD_TABLE_ID:
            code = OF_FLOW_MOD_FAILED_UNSUPPORTED_BY_VERSION(ver);
            errmsgf = 1;
            break;
 
        default:
            code = OF_FLOW_MOD_FAILED_EPERM_BY_VERSION(ver);
            errmsgf = 1;
        }
    }
 
    if (errmsgf) {
        indigo_cxn_send_error_reply(cxn_id, flow_mod, type, code);
    }
}

/****************************************************************/

/* State for non-strict flow-modify iteration */
struct flow_modify_state {
    of_flow_modify_t *request;
    indigo_cxn_id_t cxn_id;
    indigo_cxn_barrier_blocker_t blocker;
    int num_matched;
};

/* Flowtable iterator for ind_core_flow_modify_handler */
static void
modify_iter_cb(void *cookie, ft_entry_t *entry)
{
    struct flow_modify_state *state = cookie;

    if (entry != NULL) {
        indigo_error_t rv;
        state->num_matched++;
        ind_core_table_t *table = ind_core_table_get(entry->table_id);
        if (table != NULL) {
            rv = table->ops->entry_modify(table->priv, state->cxn_id,
                                          entry->priv, state->request);
        } else {
            rv = indigo_fwd_flow_modify(entry->id, state->request);
        }
        if (rv == INDIGO_ERROR_NONE) {
            ft_entry_modify_effects(ind_core_ft, entry, state->request);
        } else {
            LOG_ERROR("Error from Forwarding while modifying flow: %d",
                      indigo_strerror(rv));
            flow_mod_err_msg_send(rv, state->request->version,
                                  state->cxn_id, state->request);
        }
    } else {
        if (state->num_matched == 0) {
            LOG_TRACE("No entries to modify, treat as add");
            /* OpenFlow 1.0.0, section 4.6, page 14.  Treat as an add */
            ind_core_flow_add_handler(state->request, state->cxn_id);
        } else {
            LOG_TRACE("Finished flow modify task");
        }
        indigo_cxn_unblock_barrier(&state->blocker);
        of_object_delete(state->request);
        aim_free(state);
    }
}

/**
 * Handle a flow_modify message
 * @param cxn_id Connection handler for the owning connection
 * @param _obj Generic type object for the message to be coerced
 * @returns Error code
 */

void
ind_core_flow_modify_handler(of_object_t *_obj, indigo_cxn_id_t cxn_id)
{
    of_flow_modify_t *obj = _obj;
    int rv;
    of_meta_match_t query;

    struct flow_modify_state *state = aim_malloc(sizeof(*state));
    state->request = of_object_dup(obj);
    state->num_matched = 0;
    state->cxn_id = cxn_id;

    rv = flow_mod_setup_query(state->request, &query, OF_MATCH_NON_STRICT, 1);
    if (rv != INDIGO_ERROR_NONE) {
        of_object_delete(state->request);
        aim_free(state);
        return;
    }

    indigo_cxn_block_barrier(cxn_id, &state->blocker);

    rv = ft_spawn_iter_task(ind_core_ft, &query, modify_iter_cb, state,
                            IND_SOC_DEFAULT_PRIORITY);
    if (rv != INDIGO_ERROR_NONE) {
        indigo_cxn_unblock_barrier(&state->blocker);
        of_object_delete(state->request);
        aim_free(state);
        return;
    }
}

/**
 * Handle a flow_modify_strict message
 * @param cxn_id Connection handler for the owning connection
 * @param _obj Generic type object for the message to be coerced
 * @returns Error code
 *
 * Checks that only one entry in local table matches.  See modify_handler
 * above for more info.
 */

void
ind_core_flow_modify_strict_handler(of_object_t *_obj, indigo_cxn_id_t cxn_id)
{
    of_flow_modify_strict_t *obj = _obj;
    indigo_error_t rv;
    of_meta_match_t query;
    ft_entry_t *entry;

    /* Form the query */
    rv = flow_mod_setup_query(obj, &query, OF_MATCH_STRICT, 1);
    if (rv != INDIGO_ERROR_NONE) {
        /* TODO send error */
        return;
    }

    rv = ft_strict_match(ind_core_ft, &query, &entry);
    if (rv == INDIGO_ERROR_NOT_FOUND) {
        LOG_TRACE("No entries to modify strict, treat as add.");
        /* OpenFlow 1.0.0, section 4.6, page 14.  Treat as an add */
        ind_core_flow_add_handler(_obj, cxn_id);
        return;
    }

    ind_core_table_t *table = ind_core_table_get(entry->table_id);
    if (table != NULL) {
        rv = table->ops->entry_modify(table->priv, cxn_id, entry->priv, obj);
    } else {
        rv = indigo_fwd_flow_modify(entry->id, obj);
    }

    if (rv == INDIGO_ERROR_NONE) {
        ft_entry_modify_effects(ind_core_ft, entry, obj);
    } else {
        LOG_ERROR("Error from Forwarding while modifying flow: %d",
                  indigo_strerror(rv));
        flow_mod_err_msg_send(rv, obj->version, cxn_id, obj);
    }
}

/****************************************************************/

/* State for non-strict flow-delete iteration */
struct flow_delete_state {
    indigo_cxn_id_t cxn_id;
    indigo_cxn_barrier_blocker_t blocker;
};

/* Flowtable iterator for ind_core_flow_delete_handler */
static void
delete_iter_cb(void *cookie, ft_entry_t *entry)
{
    struct flow_delete_state *state = cookie;

    if (entry != NULL) {
        ind_core_flow_entry_delete(entry, INDIGO_FLOW_REMOVED_DELETE, state->cxn_id);
    } else {
        LOG_TRACE("Finished flow delete task");
        indigo_cxn_unblock_barrier(&state->blocker);
        aim_free(state);
    }
}


/**
 * Handle a flow_delete message
 * @param cxn_id Connection handler for the owning connection
 * @param _obj Generic type object for the message to be coerced
 * @returns Error code
 */

void
ind_core_flow_delete_handler(of_object_t *obj, indigo_cxn_id_t cxn_id)
{
    of_meta_match_t query;
    indigo_error_t rv;

    struct flow_delete_state *state = aim_malloc(sizeof(*state));

    rv = flow_mod_setup_query(obj, &query, OF_MATCH_NON_STRICT, 0);
    if (rv != INDIGO_ERROR_NONE) {
        aim_free(state);
        return;
    }

    state->cxn_id = cxn_id;
    indigo_cxn_block_barrier(cxn_id, &state->blocker);

    rv = ft_spawn_iter_task(ind_core_ft, &query, delete_iter_cb, state,
                            IND_SOC_DEFAULT_PRIORITY);
    if (rv != INDIGO_ERROR_NONE) {
        indigo_cxn_unblock_barrier(&state->blocker);
        aim_free(state);
        return;
    }
}

/**
 * Handle a flow_delete_strict message
 * @param cxn_id Connection handler for the owning connection
 * @param _obj Generic type object for the message to be coerced
 * @returns Error code
 */

void
ind_core_flow_delete_strict_handler(of_object_t *_obj, indigo_cxn_id_t cxn_id)
{
    of_flow_delete_strict_t *obj = _obj;
    int rv;
    of_meta_match_t query;
    ft_entry_t *entry;

    rv = flow_mod_setup_query((of_flow_modify_t *)obj, &query, OF_MATCH_STRICT, 0);
    if (rv != INDIGO_ERROR_NONE) {
        /* TODO send error */
        return;
    }

    if (ft_strict_match(ind_core_ft, &query, &entry) == INDIGO_ERROR_NONE) {
        ind_core_flow_entry_delete(entry, INDIGO_FLOW_REMOVED_DELETE, cxn_id);
    }
}


/****************************************************************/

/**
 * Handle a get_config_request message
 * @param cxn_id Connection handler for the owning connection
 * @param _obj Generic type object for the message to be coerced
 * @returns Error code
 */

void
ind_core_get_config_request_handler(of_object_t *_obj, indigo_cxn_id_t cxn_id)
{
    of_get_config_request_t *obj = _obj;
    of_get_config_reply_t *reply = NULL;
    uint32_t xid;

    /* Allocate reply */
    reply = of_get_config_reply_new(obj->version);
    if (reply == NULL) {
        LOG_TRACE("Could not alloc get_config_reply.");
        return;
    }

    of_get_config_reply_flags_set(reply, ind_core_of_config.flags);
    of_get_config_reply_miss_send_len_set(reply,
         ind_core_of_config.miss_send_len);

    of_get_config_request_xid_get(obj, &xid);
    of_get_config_reply_xid_set(reply, xid);

    indigo_cxn_send_controller_message(cxn_id, reply);
}

/****************************************************************/

struct ind_core_flow_stats_state {
    indigo_cxn_id_t cxn_id;
    of_version_t version;
    uint32_t xid;
    indigo_cxn_barrier_blocker_t blocker;
    indigo_time_t current_time;
    of_flow_stats_reply_t *reply;
};

static void
ind_core_flow_stats_iter(void *cookie, ft_entry_t *entry)
{
    struct ind_core_flow_stats_state *state = cookie;
    uint32_t secs, nsecs;
    indigo_error_t rv;

    /* Allocate a reply if we don't already have one. */
    if (state->reply == NULL) {
        state->reply = of_flow_stats_reply_new(state->version);
        if (state->reply == NULL) {
            LOG_ERROR("Failed to allocate of_flow_stats_reply.");
            if (entry == NULL) {
                /* This is the last callback, so need to clean up
                 * before returning. */
                indigo_cxn_unblock_barrier(&state->blocker);
                aim_free(state);
            }
            return;
        }

        of_flow_stats_reply_xid_set(state->reply, state->xid);
        of_flow_stats_reply_flags_set(state->reply, 1);
    }

    if (entry == NULL) {
        /* Send last reply */
        of_flow_stats_reply_flags_set(state->reply, 0);
        indigo_cxn_send_controller_message(state->cxn_id, state->reply);

        /* Clean up state */
        indigo_cxn_unblock_barrier(&state->blocker);
        aim_free(state);
        return;
    }

    indigo_fi_flow_stats_t flow_stats = {
        .flow_id = entry->id,
        .duration_ns = 0,
        .packets = -1,
        .bytes = -1,
    };

    ind_core_table_t *table = ind_core_table_get(entry->table_id);
    if (table != NULL) {
        rv = table->ops->entry_stats_get(table->priv, state->cxn_id,
                                         entry->priv, &flow_stats);
    } else {
        rv = indigo_fwd_flow_stats_get(entry->id, &flow_stats);
    }

    if (rv != INDIGO_ERROR_NONE) {
        LOG_ERROR("Failed to get stats for flow "INDIGO_FLOW_ID_PRINTF_FORMAT": %s",
                  entry->id, indigo_strerror(rv));
        return;
    }

    /* Skip entry if stats request version is not equal to entry version */
    if (state->version != entry->effects.actions->version) {
        LOG_TRACE("Stats request version (%d) differs from entry version (%d). "
                  "Entry is skipped.",
                  state->version, entry->effects.actions->version);
        return;
    }

    /* TODO use time from flow_stats? */
    calc_duration(state->current_time, entry->insert_time, &secs, &nsecs);

    /* Set up the structures to append an entry to the list */
    {
        of_list_flow_stats_entry_t list;
        of_flow_stats_entry_t stats_entry;
        of_flow_stats_reply_entries_bind(state->reply, &list);
        of_flow_stats_entry_init(&stats_entry, state->reply->version, -1, 1);
        if (of_list_flow_stats_entry_append_bind(&list, &stats_entry)) {
            LOG_ERROR("failed to append to flow stats list");
            return;
        }

        of_flow_stats_entry_cookie_set(&stats_entry, entry->cookie);
        of_flow_stats_entry_priority_set(&stats_entry, entry->priority);
        of_flow_stats_entry_idle_timeout_set(&stats_entry, entry->idle_timeout);
        of_flow_stats_entry_hard_timeout_set(&stats_entry, entry->hard_timeout);

        if (stats_entry.version >= OF_VERSION_1_3) {
            of_flow_stats_entry_flags_set(&stats_entry, entry->flags);
        }

        if (of_flow_stats_entry_match_set(&stats_entry, &entry->match)) {
            LOG_ERROR("Failed to set match in flow stats entry");
            return;
        }

        if (stats_entry.version == entry->effects.actions->version) {
            if (stats_entry.version == OF_VERSION_1_0) {
                if (of_flow_stats_entry_actions_set(
                        &stats_entry, entry->effects.actions) < 0) {
                    LOG_ERROR("Failed to set actions list of flow stats entry");
                    return;
                }
            } else {
                if (of_flow_stats_entry_instructions_set(
                        &stats_entry, entry->effects.instructions) < 0) {
                    LOG_ERROR("Failed to set instructions list of flow stats entry");
                    return;
                }
            }
        }

        of_flow_stats_entry_table_id_set(&stats_entry, entry->table_id);
        of_flow_stats_entry_duration_sec_set(&stats_entry, secs);
        of_flow_stats_entry_duration_nsec_set(&stats_entry, nsecs);
        of_flow_stats_entry_packet_count_set(&stats_entry, flow_stats.packets);
        of_flow_stats_entry_byte_count_set(&stats_entry, flow_stats.bytes);
    }

    if (state->reply->length > (1 << 15)) { /* Last object would get too big */
        indigo_cxn_send_controller_message(state->cxn_id, state->reply);
        state->reply = NULL;
    }
}

/**
 * Handle a flow_stats_request message
 * @param _obj Generic type object for the message to be coerced
 * @param cxn_id Connection handler for the owning connection
 * @returns Error code
 */

void
ind_core_flow_stats_request_handler(of_object_t *_obj, indigo_cxn_id_t cxn_id)
{
    of_flow_stats_request_t *obj = _obj;
    of_meta_match_t query;
    struct ind_core_flow_stats_state *state;
    indigo_error_t rv;

    /* Set up the query structure */
    INDIGO_MEM_SET(&query, 0, sizeof(query));
    if (of_flow_stats_request_match_get(obj, &(query.match)) < 0) {
        LOG_ERROR("Failed to get flow stats match.");
        return;
    }
    of_flow_stats_request_out_port_get(obj, &(query.out_port));
    of_flow_stats_request_table_id_get(obj, &(query.table_id));
    if (obj->version >= OF_VERSION_1_1) {
        of_flow_stats_request_cookie_get(obj, &query.cookie);
        of_flow_stats_request_cookie_mask_get(obj, &query.cookie_mask);
    }

    /* Non strict; do not check priority or overlap */
    query.mode = OF_MATCH_NON_STRICT;

    state = aim_malloc(sizeof(*state));
    state->cxn_id = cxn_id;
    state->version = obj->version;
    of_flow_stats_request_xid_get(obj, &state->xid);
    state->current_time = INDIGO_CURRENT_TIME;
    state->reply = NULL;
    indigo_cxn_block_barrier(cxn_id, &state->blocker);

    rv = ft_spawn_iter_task(ind_core_ft, &query, ind_core_flow_stats_iter,
                            state, IND_SOC_DEFAULT_PRIORITY);
    if (rv != INDIGO_ERROR_NONE) {
        LOG_ERROR("Failed to start flow stats iter: %s", indigo_strerror(rv));
        indigo_cxn_unblock_barrier(&state->blocker);
        aim_free(state);
    }
}

/****************************************************************/

struct ind_core_aggregate_stats_state {
    indigo_cxn_id_t cxn_id;
    of_version_t version;
    uint32_t xid;
    indigo_cxn_barrier_blocker_t blocker;
    uint64_t packets;
    uint64_t bytes;
    uint32_t flows;
};

static void
ind_core_aggregate_stats_iter(void *cookie, ft_entry_t *entry)
{
    struct ind_core_aggregate_stats_state *state = cookie;
    indigo_error_t rv;

    if (entry != NULL) {
        indigo_fi_flow_stats_t flow_stats = {
            .flow_id = entry->id,
            .duration_ns = 0,
            .packets = -1,
            .bytes = -1,
        };

        ind_core_table_t *table = ind_core_table_get(entry->table_id);
        if (table != NULL) {
            rv = table->ops->entry_stats_get(table->priv, state->cxn_id,
                                             entry->priv, &flow_stats);
        } else {
            rv = indigo_fwd_flow_stats_get(entry->id, &flow_stats);
        }

        if (rv != INDIGO_ERROR_NONE) {
            LOG_ERROR("Failed to get stats for flow "INDIGO_FLOW_ID_PRINTF_FORMAT": %s",
                      entry->id, indigo_strerror(rv));
            return;
        }

        state->bytes += flow_stats.bytes;
        state->packets += flow_stats.packets;
        state->flows += 1;
    } else {
        of_aggregate_stats_reply_t* reply;
        reply = of_aggregate_stats_reply_new(state->version);
        if (reply != NULL) {
            of_aggregate_stats_reply_xid_set(reply, state->xid);
            of_aggregate_stats_reply_byte_count_set(reply, state->bytes);
            of_aggregate_stats_reply_packet_count_set(reply, state->packets);
            of_aggregate_stats_reply_flow_count_set(reply, state->flows);
            indigo_cxn_send_controller_message(state->cxn_id, reply);
        } else {
            LOG_ERROR("Failed to allocate aggregate stats reply.");
        }
        indigo_cxn_unblock_barrier(&state->blocker);
        aim_free(state);
    }
}

/**
 * Handle a aggregate_stats_request message
 * @param cxn_id Connection handler for the owning connection
 * @param _obj Generic type object for the message to be coerced
 * @returns Error code
 */

void
ind_core_aggregate_stats_request_handler(of_object_t *_obj,
                                         indigo_cxn_id_t cxn_id)
{
    of_aggregate_stats_request_t *obj = _obj;
    of_meta_match_t query;
    struct ind_core_aggregate_stats_state *state;
    indigo_error_t rv;

    /* Set up the query structure */
    INDIGO_MEM_SET(&query, 0, sizeof(query));
    if (of_aggregate_stats_request_match_get(obj, &(query.match)) < 0) {
        LOG_ERROR("Failed to get aggregate stats match.");
        return;
    }
    of_aggregate_stats_request_out_port_get(obj, &(query.out_port));
    of_aggregate_stats_request_table_id_get(obj, &(query.table_id));
    if (obj->version >= OF_VERSION_1_1) {
        of_aggregate_stats_request_cookie_get(obj, &query.cookie);
        of_aggregate_stats_request_cookie_mask_get(obj, &query.cookie_mask);
    }

    /* Non strict; do not check priority or overlap */
    query.mode = OF_MATCH_NON_STRICT;

    state = aim_malloc(sizeof(*state));
    state->cxn_id = cxn_id;
    state->version = obj->version;
    of_aggregate_stats_request_xid_get(obj, &state->xid);
    state->packets = 0;
    state->bytes = 0;
    state->flows = 0;
    indigo_cxn_block_barrier(cxn_id, &state->blocker);

    rv = ft_spawn_iter_task(ind_core_ft, &query, ind_core_aggregate_stats_iter,
                            state, IND_SOC_DEFAULT_PRIORITY);
    if (rv != INDIGO_ERROR_NONE) {
        LOG_ERROR("Failed to start aggregate stats iter: %s", indigo_strerror(rv));
        indigo_cxn_unblock_barrier(&state->blocker);
        aim_free(state);
        return;
    }
}

/****************************************************************/

/**
 * Handle a desc_stats_request message
 * @param cxn_id Connection handler for the owning connection
 * @param _obj Generic type object for the message to be coerced
 * @returns Error code
 */

void
ind_core_desc_stats_request_handler(of_object_t *_obj, indigo_cxn_id_t cxn_id)
{
    of_desc_stats_request_t *obj = _obj;
    of_desc_stats_reply_t *reply;
    uint32_t xid;
    ind_core_desc_stats_t *data;

    /* Create reply and send to controller */
    if ((reply = of_desc_stats_reply_new(obj->version)) == NULL) {
        LOG_ERROR("Failed to create desc stats reply message");
        return;
    }

    of_desc_stats_request_xid_get(obj, &xid);
    of_desc_stats_reply_xid_set(reply, xid);

    data = &ind_core_of_config.desc_stats;
    of_desc_stats_reply_sw_desc_set(reply, data->sw_desc);
    of_desc_stats_reply_hw_desc_set(reply, data->hw_desc);
    of_desc_stats_reply_dp_desc_set(reply, data->dp_desc);
    of_desc_stats_reply_mfr_desc_set(reply, data->mfr_desc);
    of_desc_stats_reply_serial_num_set(reply, data->serial_num);
    of_desc_stats_reply_flags_set(reply, 0);

    indigo_cxn_send_controller_message(cxn_id, reply);
}

/****************************************************************/

/**
 * Handle a table_stats_request message
 * @param cxn_id Connection handler for the owning connection
 * @param _obj Generic type object for the message to be coerced
 * @returns Error code
 */

void
ind_core_table_stats_request_handler(of_object_t *_obj, indigo_cxn_id_t cxn_id)
{
    of_table_stats_request_t *obj = _obj;
    of_table_stats_request_t *reply = NULL;
    indigo_error_t rv;

    rv = indigo_fwd_table_stats_get(obj, &reply);
    if (rv < 0) {
        LOG_ERROR("Table stats failed: %s", indigo_strerror(rv));
        /* TODO send error */
        return;
    }

    indigo_cxn_send_controller_message(cxn_id, reply);
}

/****************************************************************/

/**
 * Handle a port_desc_stats_request message
 * @param cxn_id Connection handler for the owning connection
 * @param _obj Generic type object for the message to be coerced
 * @returns Error code
 */

void
ind_core_port_desc_stats_request_handler(of_object_t *_obj, indigo_cxn_id_t cxn_id)
{
    uint32_t xid;
    of_port_desc_stats_request_t *obj = _obj;
    of_port_desc_stats_reply_t *reply;

    /* Generate a port_desc_stats reply and send to controller */
    if ((reply = of_port_desc_stats_reply_new(obj->version)) == NULL) {
        LOG_ERROR("Failed to create port_desc_stats reply message");
        return;
    }

    of_port_desc_stats_request_xid_get(obj, &xid);
    of_port_desc_stats_reply_xid_set(reply, xid);
    indigo_port_desc_stats_get(reply);

    indigo_cxn_send_controller_message(cxn_id, reply);
}

/****************************************************************/

/**
 * Handle a features_request message
 * @param cxn_id Connection handler for the owning connection
 * @param _obj Generic type object for the message to be coerced
 * @returns Error code
 */

void
ind_core_features_request_handler(of_object_t *_obj, indigo_cxn_id_t cxn_id)
{
    of_features_request_t *obj = _obj;
    of_features_reply_t *reply;
    uint32_t xid;
    of_dpid_t dpid;

    /* Generate a features reply and send to controller */
    if ((reply = of_features_reply_new(obj->version)) == NULL) {
        LOG_ERROR("Failed to create features reply message");
        return;
    }

    of_features_request_xid_get(obj, &xid);
    of_features_reply_xid_set(reply, xid);
    _TRY_NR(indigo_core_dpid_get(&dpid));
    of_features_reply_datapath_id_set(reply, dpid);
    of_features_reply_n_buffers_set(reply, 0);
    _TRY_NR(indigo_fwd_forwarding_features_get(reply));
    _TRY_NR(indigo_port_features_get(reply));
    if (obj->version >= OF_VERSION_1_3) {
        uint8_t auxiliary_id;
        _TRY_NR(indigo_cxn_get_auxiliary_id(cxn_id, &auxiliary_id)); 
        of_features_reply_auxiliary_id_set(reply, auxiliary_id);
    }

    indigo_cxn_send_controller_message(cxn_id, reply);
}

/**
 * Handle a set_config message
 * @param cxn_id Connection handler for the owning connection
 * @param _obj Generic type object for the message to be coerced
 * @returns Error code
 */

void
ind_core_set_config_handler(of_object_t *_obj, indigo_cxn_id_t cxn_id)
{
    of_set_config_t *obj = _obj;

    /* Handle object of type of_set_config_t */
    ind_core_of_config.config_set_done = 1;
    of_set_config_flags_get(obj, &ind_core_of_config.flags);
    LOG_VERBOSE("Config flags set to 0x%x", ind_core_of_config.flags);
    of_set_config_miss_send_len_get(obj, &ind_core_of_config.miss_send_len);
    LOG_VERBOSE("Miss send len set to %d", ind_core_of_config.miss_send_len);
}

/**
 * Handle an experimenter message
 * @param cxn_id Connection handler for the owning connection
 * @param _obj Generic type object for the message to be coerced
 * @returns Error code
 *
 * The state manager has no specific support for experimenter messages.
 * However, the port or forwarding modules may have that support
 * independent of the state manager.  For this reason, the state
 * manager calls both the port manager and forwarding modules with
 * the request.
 *
 * Currently there is no support for asynchronous experimenter message
 * handling at this layer (so barriers currently will not track experimenter
 * messages correctly).
 *
 * The port and forwarding modules must respond as follows:
 *    INDIGO_ERROR_NONE:  Supported request, no error.
 *    INDIGO_ERROR_NOT_SUPPORTED:  Module does not support the request
 *    INDIGO_ERROR_xxx: Supported request, but error occurred.
 *
 * If both modules respond with NOT_SUPPORTED, then an unknown message
 * type error is generated and sent back to the controller connection.
 *
 * If either module responds with NONE, the operation is considered
 * successful.
 *
 * Otherwise, if either module responds with an error other than
 * supported, behavior is TBD.
 *
 */

void
ind_core_experimenter_handler(of_object_t *obj, indigo_cxn_id_t cxn_id)
{
    indigo_error_t fwd_rv;
    indigo_error_t port_rv;
    indigo_error_t rv = INDIGO_ERROR_NONE;

    /* Handle object of type of_experimenter_t */
    if ((fwd_rv = indigo_fwd_experimenter(obj, cxn_id)) < 0) {
        LOG_TRACE("Error from fwd_experimenter: %s", indigo_strerror(fwd_rv));
    }
    if ((port_rv = indigo_port_experimenter(obj, cxn_id)) < 0) {
        LOG_TRACE("Error from port_experimenter: %s", indigo_strerror(port_rv));
    }

    if ((fwd_rv == INDIGO_ERROR_NOT_SUPPORTED) &&
        (port_rv == INDIGO_ERROR_NOT_SUPPORTED)) {
        indigo_cxn_send_error_reply(
                cxn_id, obj,
                OF_ERROR_TYPE_BAD_REQUEST,
                OF_REQUEST_FAILED_BAD_EXPERIMENTER);
    } else if ((fwd_rv != INDIGO_ERROR_NONE) &&
               (port_rv != INDIGO_ERROR_NONE)) {
        /* Not handled and some error */
        if (port_rv != INDIGO_ERROR_NONE) {
            rv = port_rv;
        }
        if (fwd_rv != INDIGO_ERROR_NONE) {
            rv = fwd_rv;
        }
    }

    if (rv < 0) {
        LOG_VERBOSE("Error handling experimenter message in port or fwding");
    }
}

/****************************************************************
 *
 * Extension message handling
 *
 ****************************************************************/

/**
 * Handle a BSN set IP mask
 * @param cxn_id Connection handler for the owning connection
 * @param _obj Generic type object for the message to be coerced
 * @returns Error code
 */

void
ind_core_bsn_set_ip_mask_handler(of_object_t *_obj, indigo_cxn_id_t cxn_id)
{
    of_bsn_set_ip_mask_t *obj = _obj;
    uint8_t index;
    uint32_t mask;

    of_bsn_set_ip_mask_index_get(obj, &index);
    of_bsn_set_ip_mask_mask_get(obj, &mask);

    if (of_ip_mask_map_set((int)index, mask) < 0) {
        LOG_ERROR("Bad index for set ip_mask: %d", index);
        /* @todo sending type 0, code 0 error message */
        indigo_cxn_send_error_reply(cxn_id, obj, 0, 0);
        return;
    }
    LOG_TRACE("ip_mask: Set index %d to 0x%x", index, mask);
}

/**
 * Handle a BSN get IP mask request
 * @param cxn_id Connection handler for the owning connection
 * @param _obj Generic type object for the message to be coerced
 * @returns Error code
 */

void
ind_core_bsn_get_ip_mask_request_handler(of_object_t *_obj,
                                         indigo_cxn_id_t cxn_id)
{
    of_bsn_get_ip_mask_request_t *obj = _obj;
    of_bsn_get_ip_mask_reply_t *reply;
    uint32_t val32;
    uint8_t index;
    uint32_t xid;

    /* Create reply and send to controller */
    if ((reply = of_bsn_get_ip_mask_reply_new(obj->version)) == NULL) {
        LOG_ERROR("Failed to create ip mask reply message");
        return;
    }

    of_bsn_get_ip_mask_request_xid_get(obj, &xid);
    of_bsn_get_ip_mask_reply_xid_set(reply, xid);

    of_bsn_get_ip_mask_request_index_get(obj, &index);
    of_bsn_get_ip_mask_reply_index_set(reply, index);

    if (of_ip_mask_map_get((int)index, &val32) < 0) {
        LOG_ERROR("Bad index for get ip_mask: %d", index);
        /* @todo sending type 0, code 0 error message */
        indigo_cxn_send_error_reply(cxn_id, obj, 0, 0);
        of_object_delete(reply);
        return;
    }
    of_bsn_get_ip_mask_reply_mask_set(reply, val32);

    indigo_cxn_send_controller_message(cxn_id, reply);
}

/**
 * Handle a BSN hybrid get request
 * @param cxn_id Connection handler for the owning connection
 * @param _obj Generic type object for the message to be coerced
 * @returns Error code
 */

void
ind_core_bsn_hybrid_get_request_handler(of_object_t *_obj,
                                        indigo_cxn_id_t cxn_id)
{
    of_bsn_hybrid_get_request_t *obj = _obj;
    of_bsn_hybrid_get_reply_t *reply;
    uint32_t xid;

    LOG_TRACE("Received BSN hybrid_get message from %d", cxn_id);

    /* Create reply and send to controller */
    if ((reply = of_bsn_hybrid_get_reply_new(obj->version)) == NULL) {
        LOG_ERROR("Failed to create hybrid_get reply message");
        return;
    }

    of_bsn_hybrid_get_request_xid_get(obj, &xid);
    of_bsn_hybrid_get_reply_xid_set(reply, xid);
    of_bsn_hybrid_get_reply_hybrid_enable_set(reply, 1);
    of_bsn_hybrid_get_reply_hybrid_version_set(reply, 0);

    indigo_cxn_send_controller_message(cxn_id, reply);
}

/**
 * Handle a BSN switch pipeline get request
 * @param cxn_id Connection handler for the owning connection
 * @param _obj Generic type object for the message to be coerced
 * @returns Error code
 */

void
ind_core_bsn_sw_pipeline_get_request_handler(of_object_t *_obj,
                                             indigo_cxn_id_t cxn_id)
{
    of_bsn_get_switch_pipeline_request_t *obj = _obj;
    of_bsn_get_switch_pipeline_reply_t *reply;
    uint32_t xid;
    of_desc_str_t pipeline;

    if ((reply = of_bsn_get_switch_pipeline_reply_new(obj->version)) == NULL) {
        LOG_ERROR("Failed to create sw pipeline get reply message");
        return;
    }

    of_bsn_get_switch_pipeline_request_xid_get(obj, &xid);

    indigo_fwd_pipeline_get(pipeline);

    of_bsn_get_switch_pipeline_reply_xid_set(reply, xid);
    of_bsn_get_switch_pipeline_reply_pipeline_set(reply, pipeline);

    indigo_cxn_send_controller_message(cxn_id, reply);
}

/**
 * Handle a BSN switch pipeline set request
 * @param cxn_id Connection handler for the owning connection
 * @param _obj Generic type object for the message to be coerced
 * @returns Error code
 */

void
ind_core_bsn_sw_pipeline_set_request_handler(of_object_t *_obj,
                                             indigo_cxn_id_t cxn_id)
{
    of_bsn_set_switch_pipeline_request_t *obj = _obj;
    of_bsn_set_switch_pipeline_reply_t *reply;
    uint32_t xid;
    int rv;
    of_desc_str_t pipeline;

    if ((reply = of_bsn_set_switch_pipeline_reply_new(obj->version)) == NULL) {
        LOG_ERROR("Failed to create sw pipeline set reply message");
        return;
    }

    of_bsn_set_switch_pipeline_request_pipeline_get(obj, &pipeline);
    of_bsn_set_switch_pipeline_request_xid_get(obj, &xid);

    LOG_INFO("Setting pipeline: %s", pipeline);
    if ((rv = indigo_fwd_pipeline_set(pipeline)) != INDIGO_ERROR_NONE) {
        LOG_ERROR("Failed to set pipeline: %s", indigo_strerror(rv));
        of_bsn_set_switch_pipeline_reply_status_set(reply, 1);
    } else {
        of_bsn_set_switch_pipeline_reply_status_set(reply, 0);
    }

    of_bsn_set_switch_pipeline_reply_xid_set(reply, xid);

    indigo_cxn_send_controller_message(cxn_id, reply);
}

/**
 * Handle a BSN switch pipeline stats request
 * @param cxn_id Connection handler for the owning connection
 * @param _obj Generic type object for the message to be coerced
 * @returns Error code
 */

void
ind_core_bsn_sw_pipeline_stats_request_handler(of_object_t *_obj,
                                               indigo_cxn_id_t cxn_id)
{
    of_bsn_switch_pipeline_stats_request_t *obj = _obj;
    of_bsn_switch_pipeline_stats_reply_t *reply;
    of_version_t version;
    uint32_t xid;
    int i;
    int num_pipelines;
    of_desc_str_t *pipelines;

    if ((reply = of_bsn_switch_pipeline_stats_reply_new(obj->version)) == NULL) {
        LOG_ERROR("Failed to create sw pipeline stats reply message");
        return;
    }

    version = obj->version;
    of_bsn_switch_pipeline_stats_request_xid_get(obj, &xid);
    of_bsn_switch_pipeline_stats_reply_xid_set(reply, xid);

    indigo_fwd_pipeline_stats_get(&pipelines, &num_pipelines);
    of_list_bsn_switch_pipeline_stats_entry_t list;
    of_bsn_switch_pipeline_stats_reply_entries_bind(reply, &list);
    for (i = 0; i < num_pipelines; i++) {
        of_bsn_switch_pipeline_stats_entry_t entry;

        of_bsn_switch_pipeline_stats_entry_init(&entry, version, -1, 1);
        if (of_list_bsn_switch_pipeline_stats_entry_append_bind(&list,
                                                                &entry)) {
            LOG_ERROR("Failed to append to pipeline stats list");
            break;
        } else {
            of_bsn_switch_pipeline_stats_entry_pipeline_set(&entry,
                                                            pipelines[i]);
        }
    }
    aim_free(pipelines);

    indigo_cxn_send_controller_message(cxn_id, reply);
}<|MERGE_RESOLUTION|>--- conflicted
+++ resolved
@@ -355,18 +355,15 @@
     }
 
     if (ft_strict_match(ind_core_ft, &query, &entry) == INDIGO_ERROR_NONE) {
-<<<<<<< HEAD
-        ind_core_flow_entry_delete(entry, INDIGO_FLOW_REMOVED_OVERWRITE, cxn_id);
-=======
         if (obj->version == OF_VERSION_1_0) {
             /* Delete existing flow */
-            ind_core_flow_entry_delete(entry, INDIGO_FLOW_REMOVED_OVERWRITE);
+            ind_core_flow_entry_delete(entry, INDIGO_FLOW_REMOVED_OVERWRITE, cxn_id);
         } else {
             /* Overwrite existing flow */
             LOG_TRACE("Overwriting existing flow");
             ind_core_table_t *table = ind_core_table_get(entry->table_id);
             if (table != NULL) {
-                rv = table->ops->entry_modify(table->priv, entry->priv, obj);
+                rv = table->ops->entry_modify(table->priv, cxn_id, entry->priv, obj);
             } else {
                 rv = indigo_fwd_flow_modify(entry->id, obj);
             }
@@ -381,7 +378,6 @@
 
             return;
         }
->>>>>>> 210438e5
     }
 
     /* No match found, add as normal */
