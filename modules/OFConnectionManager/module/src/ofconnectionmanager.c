--- conflicted
+++ resolved
@@ -1185,13 +1185,8 @@
 
     if (ind_cxn_instance_enqueue(cxn, data, len) < 0) {
         LOG_ERROR("Could not enqueue message data, disconnecting");
-<<<<<<< HEAD
         INDIGO_MEM_FREE(data);
-        ind_controller_disconnect(cxn->controller);
-=======
-        aim_free(data);
         ind_cxn_disconnect(cxn);
->>>>>>> f36ef690
     }
 
  done:
